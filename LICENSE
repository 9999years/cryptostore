<<<<<<< HEAD
Copyright (c) 2018-2020, Olivier Chéron
=======
Copyright (c) 2018-2022, Olivier Chéron
>>>>>>> 4a722278

All rights reserved.

Redistribution and use in source and binary forms, with or without
modification, are permitted provided that the following conditions are met:

    * Redistributions of source code must retain the above copyright
      notice, this list of conditions and the following disclaimer.

    * Redistributions in binary form must reproduce the above
      copyright notice, this list of conditions and the following
      disclaimer in the documentation and/or other materials provided
      with the distribution.

    * Neither the name of Olivier Chéron nor the names of other
      contributors may be used to endorse or promote products derived
      from this software without specific prior written permission.

THIS SOFTWARE IS PROVIDED BY THE COPYRIGHT HOLDERS AND CONTRIBUTORS
"AS IS" AND ANY EXPRESS OR IMPLIED WARRANTIES, INCLUDING, BUT NOT
LIMITED TO, THE IMPLIED WARRANTIES OF MERCHANTABILITY AND FITNESS FOR
A PARTICULAR PURPOSE ARE DISCLAIMED. IN NO EVENT SHALL THE COPYRIGHT
OWNER OR CONTRIBUTORS BE LIABLE FOR ANY DIRECT, INDIRECT, INCIDENTAL,
SPECIAL, EXEMPLARY, OR CONSEQUENTIAL DAMAGES (INCLUDING, BUT NOT
LIMITED TO, PROCUREMENT OF SUBSTITUTE GOODS OR SERVICES; LOSS OF USE,
DATA, OR PROFITS; OR BUSINESS INTERRUPTION) HOWEVER CAUSED AND ON ANY
THEORY OF LIABILITY, WHETHER IN CONTRACT, STRICT LIABILITY, OR TORT
(INCLUDING NEGLIGENCE OR OTHERWISE) ARISING IN ANY WAY OUT OF THE USE
OF THIS SOFTWARE, EVEN IF ADVISED OF THE POSSIBILITY OF SUCH DAMAGE.<|MERGE_RESOLUTION|>--- conflicted
+++ resolved
@@ -1,8 +1,4 @@
-<<<<<<< HEAD
-Copyright (c) 2018-2020, Olivier Chéron
-=======
 Copyright (c) 2018-2022, Olivier Chéron
->>>>>>> 4a722278
 
 All rights reserved.
 
